--- conflicted
+++ resolved
@@ -283,11 +283,7 @@
     }
 }
 
-<<<<<<< HEAD
-impl<C: Default> DatabaseBackedFlatList<C> {
-=======
 impl<C: BincodeEncoded + Default> DatabaseBackedFlatList<C> {
->>>>>>> fe1a1887
     pub fn new(list_id: SkipListId, db: Arc<rocksdb::DB>) -> Result<Self, SkipListError> {
         let list_db: Arc<SkipListDatabase> = db.clone();
         let state = list_db.get(&list_id)?
@@ -295,9 +291,6 @@
                 levels: 1,
                 len: 0,
             });
-<<<<<<< HEAD
-        Ok(Self { lane_db: db, list_db, list_id, state, curr_context: Default::default() })
-=======
 
         let curr_context = if state.len > 0 {
             // Restore correct current context
@@ -313,7 +306,6 @@
         };
 
         Ok(Self { lane_db: db, list_db, list_id, state, curr_context })
->>>>>>> fe1a1887
     }
 }
 
